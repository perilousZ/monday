--- conflicted
+++ resolved
@@ -1,10 +1,5 @@
 from monday.tests.test_case_resource import BaseTestCase
-<<<<<<< HEAD
-from monday.query_joins import duplicate_board_query, get_boards_query, get_boards_by_id_query, get_board_items_query, \
-=======
-from monday.query_joins import create_board_by_workspace_query, get_boards_query, get_boards_by_id_query, get_board_items_query, \
->>>>>>> ed8e29d8
-    get_columns_by_board_query
+from monday.query_joins import duplicate_board_query, create_board_by_workspace_query, get_boards_query, get_boards_by_id_query, get_board_items_query, get_columns_by_board_query
 
 
 class BoardTestCase(BaseTestCase):
@@ -27,13 +22,12 @@
         query = get_columns_by_board_query(board_ids=self.board_id)
         self.assertIn(str(self.board_id), query)
 
-<<<<<<< HEAD
     def test_duplicate_board_query(self):
         query = duplicate_board_query(board_id=self.board_id, duplicate_type=self.duplicate_type)
         self.assertIn(str(self.board_id), query)
         self.assertNotIn(str(self.duplicate_type), query)
         self.assertIn(str(self.duplicate_type.value), query)
-=======
+
     def test_create_board_by_workspace_query(self):
         query_a = create_board_by_workspace_query(board_name=self.board_name, board_kind=self.board_kind, workspace_id=self.workspace_id)
         self.assertIn(str(self.board_name), query_a)
@@ -42,5 +36,4 @@
         query_b = create_board_by_workspace_query(board_name=self.board_name, board_kind=self.board_kind)
         self.assertIn(str(self.board_name), query_b)
         self.assertIn(str(self.board_kind), query_b)
-        self.assertNotIn(str(self.workspace_id), query_b)
->>>>>>> ed8e29d8
+        self.assertNotIn(str(self.workspace_id), query_b)