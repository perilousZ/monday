"""
monday.client
~~~~~~~~~~~~~~~~~~

:copyright: (c) 2019 by Christina D'Astolfo.
:license: Apache2, see LICENSE for more details.
"""

from .__version__ import __version__
from .resources import (
<<<<<<< HEAD
    CustomResource,
    ItemResource,
=======
    ItemResource,
    ColumnsResource,
>>>>>>> 972871c0
    UpdateResource,
    TagResource,
    BoardResource,
    UserResource,
    GroupResource,
    ComplexityResource,
    WorkspaceResource,
<<<<<<< HEAD
    NotificationResource,
=======
    NotificationResource
>>>>>>> 972871c0
)


class MondayClient:
    def __init__(self, token):
        """
        :param token: API Token for the new :class:`BaseResource` object.
        """
        self.custom = CustomResource(token=token)
        self.items = ItemResource(token=token)
        self.columns = ColumnsResource(token=token)
        self.updates = UpdateResource(token=token)
        self.tags = TagResource(token=token)
        self.boards = BoardResource(token=token)
        self.users = UserResource(token=token)
        self.groups = GroupResource(token=token)
        self.complexity = ComplexityResource(token=token)
        self.workspaces = WorkspaceResource(token=token)
        self.notifications = NotificationResource(token=token)

    def __str__(self):
        return f'MondayClient {__version__}'

    def __repr__(self):
        return f'MondayClient {__version__}'<|MERGE_RESOLUTION|>--- conflicted
+++ resolved
@@ -8,13 +8,9 @@
 
 from .__version__ import __version__
 from .resources import (
-<<<<<<< HEAD
     CustomResource,
     ItemResource,
-=======
-    ItemResource,
     ColumnsResource,
->>>>>>> 972871c0
     UpdateResource,
     TagResource,
     BoardResource,
@@ -22,11 +18,7 @@
     GroupResource,
     ComplexityResource,
     WorkspaceResource,
-<<<<<<< HEAD
     NotificationResource,
-=======
-    NotificationResource
->>>>>>> 972871c0
 )
 
 
