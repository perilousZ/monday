--- conflicted
+++ resolved
@@ -12,13 +12,9 @@
 from .me import MeResource
 
 __all__ = [
-<<<<<<< HEAD
-    'ItemResource',
-=======
     'CustomResource',
     'ItemResource',
     'ColumnsResource',
->>>>>>> c17f5d86
     'UpdateResource',
     'TagResource',
     'BoardResource',
@@ -27,8 +23,5 @@
     'ComplexityResource',
     'WorkspaceResource',
     'NotificationResource',
-<<<<<<< HEAD
     'MeResource',
-=======
->>>>>>> c17f5d86
 ]