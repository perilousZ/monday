from .custom import CustomResource
from .items import ItemResource
from .columns import ColumnsResource
from .updates import UpdateResource
from .tags import TagResource
from .boards import BoardResource
from .users import UserResource
from .groups import GroupResource
from .complexity import ComplexityResource
from .workspaces import WorkspaceResource
from .notification import NotificationResource

__all__ = [
<<<<<<< HEAD
    'CustomResource',
    'ItemResource',
    'UpdateResource',
    'TagResource',
    'BoardResource',
    'UserResource',
    'GroupResource',
    'ComplexityResource',
    'WorkspaceResource',
    'NotificationResource',
=======
    "ItemResource",
    "ColumnsResource",
    "UpdateResource",
    "TagResource",
    "BoardResource",
    "UserResource",
    "GroupResource",
    "ComplexityResource",
    "WorkspaceResource"
>>>>>>> 972871c0
]<|MERGE_RESOLUTION|>--- conflicted
+++ resolved
@@ -11,9 +11,9 @@
 from .notification import NotificationResource
 
 __all__ = [
-<<<<<<< HEAD
     'CustomResource',
     'ItemResource',
+    'ColumnsResource',
     'UpdateResource',
     'TagResource',
     'BoardResource',
@@ -22,15 +22,4 @@
     'ComplexityResource',
     'WorkspaceResource',
     'NotificationResource',
-=======
-    "ItemResource",
-    "ColumnsResource",
-    "UpdateResource",
-    "TagResource",
-    "BoardResource",
-    "UserResource",
-    "GroupResource",
-    "ComplexityResource",
-    "WorkspaceResource"
->>>>>>> 972871c0
 ]