--- conflicted
+++ resolved
@@ -7,27 +7,17 @@
     def __init__(self, token):
         super().__init__(token)
 
-<<<<<<< HEAD
-    def create_item(self, board_id, group_id, item_name, column_values=None):
-        query = mutate_item_query(board_id, group_id, item_name, column_values)
-        return self.client.execute(query)
-
-    def create_subitem(self, parent_item_id, subitem_name, column_values=None):
-        query = mutate_subitem_query(parent_item_id, subitem_name, column_values)
-        return self.client.execute(query)
-=======
     def create_item(self, board_id, group_id, item_name, column_values=None,
                     create_labels_if_missing=False):
         query = mutate_item_query(board_id, group_id, item_name, column_values,
                                   create_labels_if_missing)
-        return json.loads(self.client.execute(query))
+        return self.client.execute(query)
 
     def create_subitem(self, parent_item_id, subitem_name, column_values=None,
                        create_labels_if_missing=False):
         query = mutate_subitem_query(parent_item_id, subitem_name, column_values,
                                      create_labels_if_missing)
-        return json.loads(self.client.execute(query))
->>>>>>> 8955c9e0
+        return self.client.execute(query)
 
     def fetch_items_by_column_value(self, board_id, column_id, value):
         query = get_item_query(board_id, column_id, value)
